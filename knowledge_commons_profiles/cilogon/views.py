--- conflicted
+++ resolved
@@ -110,11 +110,7 @@
     forwarding_url = forward_url(request)
     if (
         forwarding_url
-<<<<<<< HEAD
-        and request.headers.get("host") != "profiles.hcommons-dev.org"
-=======
         and request.headers.get("host") != "profile.hcommons-dev.org"
->>>>>>> 3b052b45
     ):
         return forwarding_url
 
