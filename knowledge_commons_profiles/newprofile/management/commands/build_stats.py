"""
Store stats in the DB

"""

import contextlib
import datetime
import json
from collections import Counter

from django.conf import settings
from django.core.management.base import BaseCommand

from knowledge_commons_profiles.newprofile.models import UserStats
from knowledge_commons_profiles.newprofile.models import WpUser

MAP_LIMIT = 200
COUNTER_LIMIT = 20


class Command(BaseCommand):
    """
    Command to import cover images from directory structure
    """

    help = "Extract data from a CSV of all users"

    def process_users(  # noqa: PLR0913, C901
        self,
        emails,
        institutions,
        lat_long,
        signups_by_year,
        user_count_active,
        user_count_active_three,
        user_count_active_two,
        users,
    ):
        for user in users:
            if (
                user["ror_record"] is not None
                and user["canonical_institution_name"] is not None
            ):
                if (
                    user["canonical_institution_name"]
                    and user["canonical_institution_name"] != ""
                ):
                    institutions.append(user["canonical_institution_name"])

                # append the email domain if found
                with contextlib.suppress(IndexError):
<<<<<<< HEAD
                    if (
                        user["user_email"]
                        and user["user_email"]
                        not in settings.EXCLUDE_STATS_EMAILS
                    ):
                        emails.append(user["user_email"].split("@")[1])
=======
                    if user["user_email"]:
                        domain = user["user_email"].split("@")[1]

                        if domain not in settings.EXCLUDE_STATS_EMAILS:
                            emails.append(domain)
>>>>>>> d5130fe9

                current_score = lat_long.get(
                    user["canonical_institution_name"], [0, 0, 0]
                )[2]

                lat_long[user["canonical_institution_name"]] = [
                    user["ror_record"].lat,
                    user["ror_record"].lon,
                    current_score + 1,
                ]

            with contextlib.suppress(ValueError, TypeError):
                if user["user_registered"] is not None:
                    signups_by_year[str(user["user_registered"].year)] += 1

            if user["latest_activity"] is not None:
                if user["latest_activity"] > datetime.datetime.now(
                    tz=datetime.UTC
                ) - datetime.timedelta(weeks=166):
                    user_count_active += 1

                if user["latest_activity"] > datetime.datetime.now(
                    tz=datetime.UTC
                ) - datetime.timedelta(weeks=104):
                    user_count_active_two += 1

                if user["latest_activity"] > datetime.datetime.now(
                    tz=datetime.UTC
                ) - datetime.timedelta(weeks=52):
                    user_count_active_three += 1
        return (
            user_count_active,
            user_count_active_three,
            user_count_active_two,
        )

    def handle(self, *args, **options):
        users = WpUser.get_user_data()

        # build a dictionary of signups by year since 2014 and add
        # keys from 2014 to the current year with default value of zero
        signups_by_year = {}
        for year in range(
            2005, datetime.datetime.now(tz=datetime.UTC).year + 1
        ):
            signups_by_year[str(year)] = 0

        lat_long = {}
        institutions = []
        emails = []

        user_count_active = 0
        user_count_active_two = 0
        user_count_active_three = 0

        user_count_active, user_count_active_three, user_count_active_two = (
            self.process_users(
                emails,
                institutions,
                lat_long,
                signups_by_year,
                user_count_active,
                user_count_active_three,
                user_count_active_two,
                users,
            )
        )

        top200 = dict(
            sorted(
                lat_long.items(), key=lambda item: item[1][2], reverse=True
            )[:MAP_LIMIT]
        )

        institution_counter: Counter = Counter(institutions)
        institutions: dict[str:int] = dict(
            institution_counter.most_common(COUNTER_LIMIT)
        )

        email_counter: Counter = Counter(emails)
        emails: dict[str:int] = dict(email_counter.most_common(COUNTER_LIMIT))

        UserStats.objects.all().delete()

        UserStats.objects.create(
            user_count=len(users),
            user_count_active=user_count_active,
            user_count_active_two=user_count_active_two,
            user_count_active_three=user_count_active_three,
            years=str(list(signups_by_year.keys())),
            data=str(list(signups_by_year.values())),
            latlong=json.dumps(top200),
            topinsts=str(list(institutions.keys())),
            topinstscount=str(list(institutions.values())),
            emails=str(list(emails.keys())),
            emailcount=str(list(emails.values())),
        )<|MERGE_RESOLUTION|>--- conflicted
+++ resolved
@@ -49,20 +49,13 @@
 
                 # append the email domain if found
                 with contextlib.suppress(IndexError):
-<<<<<<< HEAD
-                    if (
-                        user["user_email"]
-                        and user["user_email"]
-                        not in settings.EXCLUDE_STATS_EMAILS
-                    ):
-                        emails.append(user["user_email"].split("@")[1])
-=======
+                  
                     if user["user_email"]:
                         domain = user["user_email"].split("@")[1]
 
                         if domain not in settings.EXCLUDE_STATS_EMAILS:
                             emails.append(domain)
->>>>>>> d5130fe9
+
 
                 current_score = lat_long.get(
                     user["canonical_institution_name"], [0, 0, 0]
